--- conflicted
+++ resolved
@@ -14,12 +14,9 @@
     da_from_zarr,
     init_filesystem,
     init_zarr_store,
-<<<<<<< HEAD
     resolve_region,
-=======
     read_gff3,
     unpack_gff3_attributes,
->>>>>>> 33a2f877
 )
 
 
@@ -40,15 +37,11 @@
         # setup caches
         self._cache_sample_metadata = None
         self._cache_variant_calls_zarr = None
-<<<<<<< HEAD
         self._cache_genome = None
-=======
         self._cache_genome_features = dict()
->>>>>>> 33a2f877
 
         self.extended_calldata_variables = self.CONF["extended_calldata_variables"]
         self.extended_variant_fields = self.CONF["extended_variant_fields"]
-        self.contigs = self.CONF["contigs"]
 
     def _load_config(self, data_config):
         """Load the config for data structure on the cloud into json format."""
@@ -201,7 +194,6 @@
 
         return ds
 
-<<<<<<< HEAD
     def open_genome(self):
         """Open the reference genome zarr.
 
@@ -239,35 +231,10 @@
     def _subset_genome_sequence_region(
         self, genome, region, inline_array=True, chunks="native"
     ):
-        """Access the reference genome sequence.
-
-        Parameters
-        ----------
-        region: str or list of str or Region or list of Region
-            Chromosome arm (e.g., "2L"), gene name (e.g., "AGAP007280"), genomic
-            region defined with coordinates (e.g., "2L:44989425-44998059") or a
-            named tuple with genomic location `Region(contig, start, end)`.
-            Multiple values can be provided as a list, in which case data will
-            be concatenated, e.g., ["3R", "3L"].
-        inline_array : bool, optional
-            Passed through to dask.array.from_array().
-        chunks : str, optional
-            If 'auto' let dask decide chunk size. If 'native' use native zarr
-            chunks. Also, can be a target size, e.g., '200 MiB'.
-
-        Returns
-        -------
-        d : dask.array.Array
-            An array of nucleotides giving the reference genome sequence for the
-            given contig.
-
-        """
+        """Sebset reference genome sequence."""
+        # TODO: do we need to do this or can call resolve region directly from util
         region = self.resolve_region(region)
-        # contig_name = region.contig
-        # if contig_name not in self.contigs:
-        #     raise ValueError(
-        #         f"{contig_name} not found. Please choose from {self.contigs}"
-        #     )
+        # region = resolve_region(self, region)
         z = genome[region.contig]
 
         d = da_from_zarr(z, inline_array=inline_array, chunks=chunks)
@@ -284,17 +251,16 @@
 
         return d[loc_region]
 
-    def genome_sequence(self, region=None, inline_array=True, chunks="native"):
+    def genome_sequence(self, region="*", inline_array=True, chunks="native"):
         """Access the reference genome sequence.
 
         Parameters
         ----------
-        region: str or list of str or Region or list of Region
-            Chromosome arm (e.g., "2L"), gene name (e.g., "AGAP007280"), genomic
-            region defined with coordinates (e.g., "2L:44989425-44998059") or a
-            named tuple with genomic location `Region(contig, start, end)`.
+        region: str or list of str or Region or list of Region. Defaults to '*'
+            Chromosome (e.g., "Pf3D7_01_v3"), gene name (e.g., "PF3D7_0114100.1:5UTR"), genomic
+            region defined with coordinates (e.g., "Pf3D7_01_v3:1-500").
             Multiple values can be provided as a list, in which case data will
-            be concatenated, e.g., ["3R", "3L"].
+            be concatenated, e.g., ["Pf3D7_01_v3:1-5000","Pf3D7_02_v3:15-20","Pf3D7_03_v3:40-50"].
         inline_array : bool, optional
             Passed through to dask.array.from_array().
         chunks : str, optional
@@ -305,11 +271,11 @@
         -------
         d : dask.array.Array
             An array of nucleotides giving the reference genome sequence for the
-            given contig.
+            given region/gene/contig.
 
         """
         genome = self.open_genome()
-        # If only one asked for
+        self.contigs = self.genome_features().contig.unique()
         if type(region) not in [tuple, list] and region != "*" and region is not None:
             d = self._subset_genome_sequence_region(
                 genome=genome,
@@ -317,16 +283,10 @@
                 inline_array=inline_array,
                 chunks=chunks,
             )
-            print("just one")  # Why is this printed twice
         else:
-            # if type(region) not in [tuple, list] and region != "*" and region != None:
-            #     raise TypeError(
-            #         f"'region' must be one or multiple in a list from {self.contigs}"
-            #     )
-            if not region:
-                region = self.contigs
             region = tuple(region)
             if region == tuple("*"):
+                # TODO: cache this?
                 region = self.contigs
 
             d = da.concatenate(
@@ -340,10 +300,13 @@
                     for r in region
                 ]
             )
-            for r in region:
-                print(r)
         return d
-=======
+
+    def geneset(self, attributes):
+        # Figure out better way to do this????
+        features_df = self.genome_features(attributes=attributes)
+        return features_df
+
     def genome_features(self, attributes=("ID", "Parent", "Name", "alias")):
         """Access genome feature annotations.
 
@@ -373,5 +336,4 @@
                 df = unpack_gff3_attributes(df, attributes=attributes)
             self._cache_genome_features[attributes] = df
 
-        return df
->>>>>>> 33a2f877
+        return df